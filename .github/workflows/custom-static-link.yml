name: 🔗 Static Linking
on:
  workflow_dispatch:
    inputs:
      onnxruntime-branch:
        type: string
        description: "ONNX Runtime branch"
        default: "v1.22.1"
  push:
    paths:
      - 'ort-sys/build/**/*.rs'
  pull_request:
    types: [ opened, synchronize, reopened ]
    paths:
      - 'ort-sys/build/**/*.rs'
<<<<<<< HEAD
=======
permissions:
  contents: read
concurrency:
  group: '${{ github.workflow }} @ ${{ github.event.pull_request.head.label || github.head_ref || github.ref }}'
  cancel-in-progress: true
>>>>>>> df992cb9
env:
  RUST_BACKTRACE: 1
jobs:
  static-link-linux:
    name: Linux (x64)
    runs-on: ubuntu-latest
    steps:
      - uses: actions/checkout@v4
      - name: Compile ONNX Runtime
        run: |
          git clone https://github.com/microsoft/onnxruntime --recursive --branch ${{ inputs.onnxruntime-branch || 'v1.22.1' }} --single-branch --depth 1
          cd onnxruntime
          ./build.sh --update --build --config Release --parallel --compile_no_warning_as_error --skip_submodule_sync
          cd ..
      - name: Install stable Rust toolchain
        uses: dtolnay/rust-toolchain@stable
        with:
          toolchain: stable
      - uses: Swatinem/rust-cache@v2.7.8
      - name: Run test
        run: |
          ORT_LIB_LOCATION="$(pwd)/onnxruntime/build/Linux/Release" cargo example-custom-ops
  # minimal-build:
  #   name: Minimal build
  #   runs-on: ubuntu-latest
  #   steps:
  #     - uses: actions/checkout@v4
  #     - name: Compile ONNX Runtime
  #       run: |
  #         git clone https://github.com/microsoft/onnxruntime --recursive --branch ${{ inputs.onnxruntime-branch || 'v1.22.1' }} --single-branch --depth 1
  #         cd onnxruntime
  #         ./build.sh --update --build --config Release --parallel --compile_no_warning_as_error --skip_submodule_sync --minimal_build
  #         cd ..
  #     - name: Install stable Rust toolchain
  #       uses: dtolnay/rust-toolchain@stable
  #       with:
  #         toolchain: stable
  #     - uses: Swatinem/rust-cache@v2.7.8
  #     - name: Test linking
  #       run: |
  #         ORT_LIB_LOCATION="$(pwd)/onnxruntime/build/Linux/Release" cargo build --manifest-path examples/custom-ops/Cargo.toml --example custom-ops --target-dir target<|MERGE_RESOLUTION|>--- conflicted
+++ resolved
@@ -13,14 +13,11 @@
     types: [ opened, synchronize, reopened ]
     paths:
       - 'ort-sys/build/**/*.rs'
-<<<<<<< HEAD
-=======
 permissions:
   contents: read
 concurrency:
   group: '${{ github.workflow }} @ ${{ github.event.pull_request.head.label || github.head_ref || github.ref }}'
   cancel-in-progress: true
->>>>>>> df992cb9
 env:
   RUST_BACKTRACE: 1
 jobs:
