--- conflicted
+++ resolved
@@ -27,11 +27,8 @@
 - **[pyke Diffusers](https://github.com/pykeio/diffusers)** uses `ort` for efficient Stable Diffusion image generation on both CPUs & GPUs.
 - **[edge-transformers](https://github.com/npc-engine/edge-transformers)** uses `ort` for accelerated transformer model inference at the edge.
 - **[Ortex](https://github.com/relaypro-open/ortex)** uses `ort` for safe ONNX Runtime bindings in Elixir.
-<<<<<<< HEAD
+- **[Supabase](https://github.com/relaypro-open/ortex)** uses `ort` to remove cold starts for their edge functions using ONNX runtimes.
 - **[Lantern](https://github.com/lanterndata/lantern_extras)** uses `ort` to provide embedding model inference inside Postgres.
-=======
-- **[Supabase](https://github.com/relaypro-open/ortex)** uses `ort` to remove cold starts for their edge functions using ONNX runtimes.
->>>>>>> 014ae2f2
 
 ## 🌠 Sponsor `ort`
 <a href="https://opencollective.com/pyke-osai">
